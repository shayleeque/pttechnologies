"""
HDRVAL - HTTP Header Technology Fingerprinting Module

This module implements a test to analyze specific HTTP response headers and identify
technologies or software used by the target web server (e.g., frameworks, CMS, programming languages).

It examines headers such as `Server`, `X-Powered-By`, and `X-Generator`, parses their values,
and attempts to classify the extracted technology information using a definitions file (`hdrval.json`).

Includes:
- HDRVAL class to perform header parsing and classification.
- run() function as an entry point to execute the test.

Usage:
    HDRVAL(args, ptjsonlib, helpers, http_client, resp_hp, resp_404).run()
"""

import re
import uuid
<<<<<<< HEAD
=======
import ssl
from helpers.result_storage import storage
>>>>>>> 16f40d6a
from helpers.stored_responses import StoredResponses


from typing import List, Dict, Any, Optional
from ptlibs.ptprinthelper import ptprint

__TESTLABEL__ = "Test for the content of HTTP response headers"


class HDRVAL:
    def __init__(self, args: object, ptjsonlib: object, helpers: object, http_client: object, responses: StoredResponses) -> None:
        """Initialize the HDRVAL test with provided components and load header definitions."""
        self.args = args
        self.ptjsonlib = ptjsonlib
        self.helpers = helpers
        self.http_client = http_client

        # Unpack stored responses
        self.response_hp = responses.resp_hp
        self.response_404 = responses.resp_404
        self.raw_response_400 = responses.raw_resp_400
        self.response_favicon = responses.resp_favicon
        self.long_response = responses.long_resp

        self.definitions = self.helpers.load_definitions("hdrval.json")

        self.target_headers = self.definitions.get("headers", [
            "Server", "X-Powered-By", "X-Generator", "X-AspNet-Version", "X-AspNetMvc-Version"
        ])

    def run(self) -> None:
        """
        Execute the HDRVAL test logic.

        Analyzes headers from multiple HTTP responses (200, 400, favicon, long),
        combines them with source tracking, parses their content to extract
        technologies, classifies known ones based on definitions, and reports the results
        with specific source information for each technology.
        """
        ptprint(__TESTLABEL__, "TITLE", not self.args.json, colortext=True)

        headers_200 = self._get_response_headers(self.response_hp)
        headers_400 = self._get_response_headers(self.raw_response_400) if self.raw_response_400 else {}
        headers_favicon = self._get_response_headers(self.response_favicon)
        headers_long= self._get_response_headers(self.long_response)

        combined_headers = self._combine_headers({
            '200': headers_200,
            '400': headers_400,
            'favicon': headers_favicon,
            'long': headers_long
        })

        if not combined_headers:
            ptprint("No headers available for analysis", "INFO", not self.args.json, indent=4)
            return

        headers_found = {}

        for header_name in self.target_headers:
            header_value = self._get_header_value(combined_headers, header_name)
            if header_value:
                headers_found[header_name] = header_value['value']

        if not headers_found:
            ptprint("No relevant headers found", "INFO", not self.args.json, indent=4)
            return

        found_technologies = []
        unclassified_technologies = []

        for header_name in self.target_headers:
            header_data = combined_headers.get(header_name.lower())
            if not header_data:
                continue

            for tech_data in header_data.get('technologies', []):
                tech = {
                    'name': tech_data['name'],
                    'version': tech_data['version']
                }
                classified = self._classify_technology(tech, headers_found[header_name], header_name)
                if classified:
                    classified['header'] = header_name
                    classified['tech_sources'] = tech_data['sources']
                    classified['tech_values'] = tech_data['source_values']
                    found_technologies.append(classified)
                else:
                    unclassified_technologies.append({
                        'name': tech['name'],
                        'version': tech['version'],
                        'header': header_name,
                        'tech_sources': tech_data['sources'],
                        'tech_values': tech_data['source_values']
                    })

        self._report(found_technologies, unclassified_technologies, headers_found, combined_headers)

    def _get_response_headers(self, response) -> Dict[str, str]:
        """
        Extract and normalize headers from an HTTP response object.

        Supports multiple response formats (e.g., with .headers, .msg, or .getheaders).

        Args:
            response: HTTP response object.

        Returns:
            Dictionary of headers with lowercase keys.
        """
        if not response:
            return {}

        headers = {}

        if hasattr(response, 'headers'):
            if hasattr(response.headers, 'items'):
                headers = {k.lower(): v for k, v in response.headers.items()}
            else:
                for header_name, header_value in response.headers:
                    headers[header_name.lower()] = header_value
        elif hasattr(response, 'msg') and hasattr(response.msg, 'items'):
            headers = {k.lower(): v for k, v in response.msg.items()}
        elif hasattr(response, 'getheaders'):
            for header_name, header_value in response.getheaders():
                headers[header_name.lower()] = header_value

        if hasattr(response, 'msg') and hasattr(response.msg, 'keys'):
            for key in response.msg.keys():
                if key.lower() not in headers:
                    headers[key.lower()] = response.msg[key]

        return headers

    def _combine_headers(self, source_headers: Dict[str, Dict[str, str]]) -> Dict[str, Dict[str, Any]]:
        """
        Combine headers from multiple sources with enhanced conflict resolution.

        Args:
            source_headers: Dictionary mapping source names to their headers

        Returns:
            Dictionary with header names as keys and dictionaries containing:
            - 'value': Combined header value (multiple values joined with ' | ')
            - 'sources': List of sources where this header was found
            - 'values_by_source': Mapping of source to specific value
            - 'unique_values': List of unique values found across all sources
            - 'technologies': List of parsed technologies with their sources and extracted values
        """
        combined = {}
        tech_detection_headers = [header.lower() for header in self.target_headers]

        for source_name, headers in source_headers.items():
            if not headers:
                continue

            for header_name, header_value in headers.items():
                header_lower = header_name.lower()
                if header_lower not in combined:
                    combined[header_lower] = {
                        'value': header_value,
                        'sources': [source_name],
                        'values_by_source': {source_name: header_value},
                        'unique_values': [header_value]
                    }
                else:
                    existing_data = combined[header_lower]
                    existing_data['values_by_source'][source_name] = header_value

                    if source_name not in existing_data['sources']:
                        existing_data['sources'].append(source_name)

                    if header_value not in existing_data['unique_values']:
                        existing_data['unique_values'].append(header_value)

                        if header_lower in tech_detection_headers:
                            existing_data['value'] = ' | '.join(existing_data['unique_values'])
                            
        for header_name, header_data in combined.items():
            if header_name in [h.lower() for h in self.target_headers]:
                technology_sources = {}  # tech_key -> list of sources
                
                # Parse technologies from each source value
                for source, value in header_data['values_by_source'].items():
                    technologies = self._parse_header_value(value, header_name)
                    
                    for tech in technologies:
                        tech_key = f"{tech['name']}:{tech.get('version', '')}"
                        if tech_key not in technology_sources:
                            technology_sources[tech_key] = {
                                'name': tech['name'],
                                'version': tech.get('version'),
                                'sources': [],
                                'values': {}
                            }
                        
                        if source not in technology_sources[tech_key]['sources']:
                            technology_sources[tech_key]['sources'].append(source)
                        
                        # Store the extracted value for this tech from this source
                        extracted = self._extract_technology_from_header(
                            tech['name'].lower(), tech.get('version'), value
                        )
                        technology_sources[tech_key]['values'][source] = extracted
                
                # Convert to list format
                header_data['technologies'] = [
                    {
                        'name': data['name'],
                        'version': data['version'],
                        'sources': data['sources'],
                        'source_values': data['values']
                    }
                    for data in technology_sources.values()
                ]
        return combined

    def _extract_technology_from_header(self, tech_name: str, version: Optional[str], header_value: str) -> str:
        """
        Extract the specific part of header value that contains the technology.
        
        Args:
            tech_name: Name of the technology (lowercase)
            version: Version of the technology
            header_value: Full header value
            
        Returns:
            Extracted technology string from header
        """
        # Try to find name/version pattern first
        if version:
            pattern = f"{re.escape(tech_name)}/{re.escape(version)}"
            match = re.search(pattern, header_value, re.IGNORECASE)
            if match:
                return match.group(0)
        
        # Look for technology name with any version
        pattern = f"{re.escape(tech_name)}(?:/[\\w\\.-]+)?"
        match = re.search(pattern, header_value, re.IGNORECASE)
        if match:
            return match.group(0)
        
        # Fallback - find the technology name in the string
        parts = header_value.split()
        for part in parts:
            if tech_name.lower() in part.lower():
                return part
        
        # Last fallback
        return f"{tech_name}/{version}" if version else tech_name

    def _get_header_value(self, headers: Dict[str, Dict[str, Any]], header_name: str) -> Optional[Dict[str, Any]]:
        """
        Safely retrieve a specific header value and sources (case-insensitive).

        Args:
            headers: Dictionary of combined response headers.
            header_name: Name of the header to retrieve.

        Returns:
            Dictionary with 'value' and 'sources' keys, or None if not present.
        """
        return headers.get(header_name.lower())

    def _parse_header_value(self, header_value: str, header_name: str) -> List[Dict[str, Optional[str]]]:
        """
        Parse a header value based on its type (Server, X-Powered-By, etc.).

        Args:
            header_value: Raw header value.
            header_name: Name of the header.

        Returns:
            A list of dictionaries containing 'name' and 'version' of detected technologies.
        """
        technologies = []

        if header_name.lower() == "server":
            technologies.extend(self._parse_server_header(header_value))
        elif header_name.lower() in ["x-powered-by", "x-generator"]:
            technologies.extend(self._parse_powered_by_header(header_value))
        elif header_name.lower() == "x-aspnet-version":
            technologies.extend(self._parse_aspnet_version_header(header_value))
        elif header_name.lower() == "x-aspnetmvc-version":
            technologies.extend(self._parse_aspnetmvc_version_header(header_value))
        else:
            technologies.extend(self._parse_generic_header(header_value))

        return technologies

    def _parse_server_header(self, header_value: str) -> List[Dict[str, Optional[str]]]:
        """
        Parse Server header which can contain multiple technologies.

        Examples:
        - "Apache/2.4.54 (Debian) PHP/5.6.40-0+deb8u9 OpenSSL/1.1.1n"
        - "nginx/1.18.0"
        - "nginx"
        - "Microsoft-IIS/10.0"

        Args:
            header_value: Server header value.

        Returns:
            List of technology dictionaries.
        """
        technologies = []
        parts = header_value.split()

        for part in parts:
            part = part.strip()
            if not part:
                continue

            os_match = re.search(r'\(([^)]+)\)', part)
            if os_match:
                os_content = os_match.group(1).strip()
                if os_content not in ['codeit', '@RELEASE@']:
                    # Process the main part first (e.g., "Apache/2.4.54" from "Apache/2.4.54(Ubuntu)")
                    main_part = re.sub(r'\([^)]*\)', '', part).strip()
                    if main_part:
                        version_match = re.match(r'^([^/]+)/([^/\s]+)', main_part)
                        if version_match:
                            name = version_match.group(1)
                            version = version_match.group(2)
                            technologies.append({'name': name, 'version': version})
                        else:
                            if re.match(r'^[A-Za-z][A-Za-z0-9\-_]*$', main_part):
                                technologies.append({'name': main_part, 'version': None})

                    # Then add the OS
                    technologies.append({'name': os_content, 'version': None})
            else:
                # Regular name/version pattern (e.g., "PHP/8.1.2", "OpenSSL/1.1.1n")
                version_match = re.match(r'^([^/]+)/([^/\s]+)', part)
                if version_match:
                    name = version_match.group(1)
                    version = version_match.group(2)
                    technologies.append({'name': name, 'version': version})
                else:
                    # Just the technology name without version (e.g., "nginx")
                    if re.match(r'^[A-Za-z][A-Za-z0-9\-_]*$', part):
                        technologies.append({'name': part, 'version': None})
        return technologies

    def _parse_powered_by_header(self, header_value: str) -> List[Dict[str, Optional[str]]]:
        """
        Parse X-Powered-By or X-Generator headers.

        Examples:
        - "PHP/8.3.8"
        - "Nette Framework 3"
        - "Drupal 9 (https://www.drupal.org)"
        - "ASP.NET"
        - "Express"
        - "IS VUT; www.vut.cz/cvis"

        Args:
            header_value: Header value.

        Returns:
            List of technology dictionaries.
        """
        technologies = []

        cleaned_value = re.sub(r'\(.*?\)', '', header_value).strip()

        parts = re.split(r'[,;]', cleaned_value)

        for part in parts:
            part = part.strip()
            if not part:
                continue

            if part.startswith('http://') or part.startswith('https://') or part.startswith('www.'):
                continue

            # Look for name/version pattern (e.g., "PHP/8.3.8")
            version_match = re.match(r'^([^/\s]+)/([^/\s]+)', part)
            if version_match:
                name = version_match.group(1)
                version = version_match.group(2)
                technologies.append({'name': name, 'version': version})
            else:
                # Look for "Name Version" pattern (e.g., "Nette Framework 3")
                name_version_match = re.match(r'^([A-Za-z][A-Za-z0-9\-_\s\.]*?)\s+([0-9][0-9\.\-]*)', part)
                if name_version_match:
                    name = name_version_match.group(1).strip()
                    version = name_version_match.group(2).strip()
                    technologies.append({'name': name, 'version': version})
                else:
                    # Just the technology name (e.g., "ASP.NET", "Express", "IS VUT")
                    if re.match(r'^[A-Za-z][A-Za-z0-9\-_\s\.]*$', part):
                        technologies.append({'name': part, 'version': None})

        return technologies

    def _parse_aspnet_version_header(self, header_value: str) -> List[Dict[str, Optional[str]]]:
        """
        Parse X-AspNet-Version header.

        Examples:
        - "4.0.30319"
        - "2.0.50727"

        Args:
            header_value: Header value.

        Returns:
            List of technology dictionaries with ASP.NET Framework name and version.
        """
        technologies = []
        
        # Clean and validate the version
        version = header_value.strip()
        if re.match(r'^[0-9]+\.[0-9]+\.[0-9]+.*', version):
            technologies.append({
                'name': 'ASP.NET Framework',
                'version': version
            })
        
        return technologies

    def _parse_aspnetmvc_version_header(self, header_value: str) -> List[Dict[str, Optional[str]]]:
        """
        Parse X-AspNetMvc-Version header.

        Examples:
        - "5.2"
        - "4.0"
        - "3.0"

        Args:
            header_value: Header value.

        Returns:
            List of technology dictionaries with ASP.NET MVC name and version.
        """
        technologies = []
        
        version = header_value.strip()
        if re.match(r'^[0-9]+\.[0-9]+.*', version):
            technologies.append({
                'name': 'ASP.NET MVC',
                'version': version
            })
        
        return technologies

    def _parse_generic_header(self, header_value: str) -> List[Dict[str, Optional[str]]]:
        """
        Generic parser for other header types.

        Args:
            header_value: Header value.

        Returns:
            List of technology dictionaries.
        """
        technologies = []

        version_match = re.match(r'^([^/]+)/([^/\s]+)', header_value)
        if version_match:
            name = version_match.group(1)
            version = version_match.group(2)
            technologies.append({'name': name, 'version': version})
        else:
            technologies.append({'name': header_value, 'version': None})

        return technologies

    def _classify_technology(self, technology: Dict[str, Optional[str]], full_header: str,
                           header_name: str) -> Optional[Dict[str, Any]]:
        """
        Classify a technology based on definitions.

        Args:
            technology: Dictionary with 'name' and 'version' keys.
            full_header: Full header value for description.
            header_name: Name of the header.

        Returns:
            Classified technology dictionary or None if not found in definitions.
        """
        tech_name = technology['name'].lower()

        # Special handling for ASP.NET technologies
        if tech_name == 'asp.net framework':
            return {
                'category': 'framework',
                'technology': 'ASP.NET Framework',
                'name': 'ASP.NET Framework',
                'version': technology['version'],
                'description': f"{header_name}: {full_header}"
            }
        elif tech_name == 'asp.net mvc':
            return {
                'category': 'framework',
                'technology': 'ASP.NET MVC',
                'name': 'ASP.NET MVC',
                'version': technology['version'],
                'description': f"{header_name}: {full_header}"
            }

        definitions = self.definitions.get('definitions', self.definitions)
        if isinstance(definitions, list):
            definition_list = definitions
        else:
            definition_list = [v for k, v in definitions.items() if k != 'headers']

        for definition in definition_list:
            if isinstance(definition, dict) and 'content' in definition:
                if definition['content'].lower() == tech_name:
                    return {
                        'category': definition.get('category', 'unknown'),
                        'technology': definition.get('technology', technology['name']),
                        'name': technology['name'],
                        'version': technology['version'],
                        'description': f"{header_name}: {full_header}"
                    }

        return None

    def _add_software_node(self, tech: Dict[str, Any], is_classified: bool) -> None:
        """
         Add a software node to the ptjsonlib model with specific source information.

        Creates descriptions showing exact header values and sources where each
        technology was found (e.g., "Server: Apache [200 HP, 200 FAVICON]").

        Args:
            tech: Parsed or classified technology with tech_sources and tech_values.
            is_classified: Whether the technology was matched against known definitions.
        """
        node_key = str(uuid.uuid4())

        category_mapping = {
            'prgLanguage': 'swPrgLanguage',
            'webServer': 'swWebServer',
            'webServerModule': 'swWebServerModule',
            'framework': 'swFramework',
            'cms': 'swCms',
            'operatingSystem': 'swOperatingSystem'
        }

        sw_type = None
        if is_classified and tech.get('category') != 'unknown':
            sw_type = category_mapping.get(tech['category'])

        version = tech.get('version') if tech.get('version') else None
        header_name = tech.get('header', 'Unknown')

        tech_values = tech.get('tech_values', {})
        tech_sources = tech.get('tech_sources', [])


        if tech_values and tech_sources:
            # Use the first source's value
            first_source = tech_sources[0]
            extracted_value = tech_values.get(first_source, tech['name'])
            source_descriptions = [self._get_source_description(source) for source in tech_sources]
            sources_text = ', '.join(source_descriptions)
            description = f"{header_name}: {extracted_value} [{sources_text}]"
        else:
            # Fallback
            if is_classified:
                description = tech.get('description', f"{header_name}: {tech['name']}")
            else:
                full_header = tech.get('full_header', tech['name'])
                description = f"{header_name}: {full_header}"

        if is_classified:
            name = tech.get('technology', tech['name'])
        else:
            name = tech['name']

        properties = {}

        if sw_type:
            properties["type"] = sw_type
        properties["name"] = name
        if version:
            properties["version"] = version
        properties["description"] = description

        node = {
            "type": "sw",
            "key": node_key,
            "parent": None,
            "parentType": None,
            "properties": properties,
            "vulnerabilities": []
        }

        self.ptjsonlib.add_node(node)

    def _get_source_description(self, source: str) -> str:
        """Map source names to their descriptive labels with status codes."""
        source_map = {
            '200': '200 HP',
            '400': '400 %', 
            'favicon': '200 FAVICON',
            'long': '400 LONGURL'
        }
        return source_map.get(source, source.upper())

    def _report(self, found_technologies: List[Dict[str, Any]], unclassified_technologies: List[Dict[str, Any]],
               headers_found: Dict[str, str], combined_headers: Dict[str, Dict[str, Any]]) -> None:
        """
        Output the results of the header analysis and update the JSON data model.

        Shows grouped header values when using verbose mode (-vv), displaying each
        unique header value with all sources where it was found.

        Args:
            found_technologies: List of technologies successfully classified.
            unclassified_technologies: List of technologies that were not matched.
            headers_found: Dictionary of headers that were present in the response.
            combined_headers: Combined headers data with source and technology information.
        """
        if not found_technologies and not unclassified_technologies:
            ptprint("No technologies identified in headers", "INFO", not self.args.json, indent=4)
            return

        technologies_by_header = {}

        for tech in found_technologies:
            header_name = tech.get('header', 'Server')
            if header_name not in technologies_by_header:
                technologies_by_header[header_name] = []
            technologies_by_header[header_name].append((tech, True))

        for tech in unclassified_technologies:
            header_name = tech.get('header', 'Server')
            if header_name not in technologies_by_header:
                technologies_by_header[header_name] = []
            technologies_by_header[header_name].append((tech, False))

        for header_name in headers_found.keys():
            if header_name in technologies_by_header:
                ptprint(f"{header_name} header", "INFO", not self.args.json, indent=4)

                if self.args.verbose:
                    # Show each header value separately with sources (-vv)
                    header_data = combined_headers.get(header_name.lower(), {})
                    values_by_source = header_data.get('values_by_source', {})
                    
                    # Group identical values and combine their sources
                    value_to_sources = {}
                    for source, value in values_by_source.items():
                        if value not in value_to_sources:
                            value_to_sources[value] = []
                        value_to_sources[value].append(source)
                    
                    # Display each unique value with all its sources
                    for value, sources in value_to_sources.items():
                        source_descriptions = [self._get_source_description(source) for source in sources]
                        sources_text = ', '.join(source_descriptions)
                        ptprint(f"{header_name}: {value} [{sources_text}]", "ADDITIONS", not self.args.json, indent=8, colortext=True)

                for tech, is_classified in technologies_by_header[header_name]:
                    category_text = ""
                    if is_classified and 'category' in tech:
                        category_map = {
                            'prgLanguage': 'Programming language',
                            'webServer': 'Web server',
                            'webServerModule': 'Web server module',
                            'framework': 'Framework',
                            'cms': 'CMS',
                            'operatingSystem': 'Operating system'
                        }
                        category_text = f" ({category_map.get(tech['category'], tech['category'])})"
                    elif not is_classified:
                        category_text = " (unknown)"

                    version_text = f" {tech['version']}" if tech.get('version') else ""
                    tech_name = tech.get('technology', tech['name'])

                    ptprint(f"{tech_name}{version_text}{category_text}", "VULN", not self.args.json, indent=8)

        if found_technologies or unclassified_technologies:
            self.ptjsonlib.add_vulnerability("PTV-WEB-INFO-OSSEN")

        for tech, is_classified in [
            *( (t, True) for t in found_technologies ),
            *( (t, False) for t in unclassified_technologies )
        ]:
            self._add_software_node(tech, is_classified)


def run(args: object, ptjsonlib: object, helpers: object, http_client: object, responses: StoredResponses):
    """Entry point to run the HDRVAL test."""
    HDRVAL(args, ptjsonlib, helpers, http_client, responses).run()<|MERGE_RESOLUTION|>--- conflicted
+++ resolved
@@ -17,13 +17,9 @@
 
 import re
 import uuid
-<<<<<<< HEAD
-=======
 import ssl
 from helpers.result_storage import storage
->>>>>>> 16f40d6a
 from helpers.stored_responses import StoredResponses
-
 
 from typing import List, Dict, Any, Optional
 from ptlibs.ptprinthelper import ptprint
